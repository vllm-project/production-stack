--- conflicted
+++ resolved
@@ -29,14 +29,4 @@
 ip=$(sudo minikube ip)
 port=$(sudo kubectl get svc vllm-router-service -o=jsonpath='{.spec.ports[0].nodePort}')
 
-<<<<<<< HEAD
-# Curl and save output
-[ ! -d "output" ] && mkdir output
-chmod -R 777 output
-# shellcheck disable=SC2034  # foo appears unused. Verify it or export it.
-result_model=$(curl -s "http://$ip:$port/models" | tee output/models.json)
-# shellcheck disable=SC2034  # foo appears unused. Verify it or export it.
-result_query=$(curl -X POST "http://$ip:$port/completions" -H "Content-Type: application/json" -d '{"model": "facebook/opt-125m", "prompt": "Once upon a time,", "max_tokens": 10}' | tee output/query.json)
-=======
-bash .github/$1.sh $ip $port
->>>>>>> 2dc0aad1
+bash .github/$1.sh $ip $port