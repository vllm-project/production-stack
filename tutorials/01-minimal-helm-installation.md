# Tutorial: Minimal Setup of the vLLM Production Stack

## Introduction

This tutorial guides you through a minimal setup of the vLLM Production Stack using one vLLM instance with the `facebook/opt-125m` model. By the end of this tutorial, you will have a working deployment of vLLM on a Kubernetes environment with GPU.

## Table of Contents

- [Introduction](#introduction)
- [Table of Contents](#table-of-contents)
- [Prerequisites](#prerequisites)
- [Steps](#steps)
  - [1. Deploy vLLM Instance](#1-deploy-vllm-instance)
  - [2. Validate Installation](#2-validate-installation)
  - [3. Send a Query to the Stack](#3-send-a-query-to-the-stack)
    - [3.1. Forward the Service Port](#31-forward-the-service-port)
    - [3.2. Query the OpenAI-Compatible API to list the available models](#32-query-the-openai-compatible-api-to-list-the-available-models)
    - [3.3. Query the OpenAI Completion Endpoint](#33-query-the-openai-completion-endpoint)
  - [4. Uninstall](#4-uninstall)

## Prerequisites

1. A Kubernetes environment with GPU support. If not set up, follow the [00-install-kubernetes-env](00-install-kubernetes-env.md) guide.
2. Helm installed. Refer to the [install-helm.sh](install-helm.sh) script for instructions.
3. kubectl installed. Refer to the [install-kubectl.sh](install-kubectl.sh) script for instructions.
4. the project repository cloned: [vLLM Production Stack repository](https://github.com/vllm-project/production-stack).
5. Basic familiarity with Kubernetes and Helm.

## Steps

### 1. Deploy vLLM Instance

<<<<<<< HEAD
#### 1.1: Use Predefined Configuration

The vLLM Production Stack repository provides a predefined configuration file, `values-minimal-example.yaml`, located at `tutorials/assets/values-minimal-example.yaml`. This file contains the following content:
=======
#### Step 1.1: Use Predefined Configuration
The vLLM Production Stack repository provides a predefined configuration file, `values-01-minimal-example.yaml`, located at `tutorials/assets/values-01-minimal-example.yaml`. This file contains the following content:
>>>>>>> 045342c2

```yaml
servingEngineSpec:
  modelSpec:
  - name: "opt125m"
    repository: "lmcache/vllm-openai"
    tag: "latest"
    modelURL: "facebook/opt-125m"

    replicaCount: 1

    requestCPU: 6
    requestMemory: "16Gi"
    requestGPU: 1

    pvcStorage: "10Gi"
```

Explanation of the key fields:

- **`modelSpec`**: Defines the model configuration, including:
  - `name`: A name for the model deployment.
  - `repository`: Docker repository hosting the model image.
  - `tag`: Docker image tag.
  - `modelURL`: Specifies the LLM model to use.
- **`replicaCount`**: Sets the number of replicas to deploy.
- **`requestCPU` and `requestMemory`**: Specifies the CPU and memory resource requests for the pod.
- **`requestGPU`**: Specifies the number of GPUs required.
- **`pvcStorage`**: Allocates persistent storage for the model.

#### 1.2: Deploy the Helm Chart

Deploy the Helm chart using the predefined configuration file:

```bash
helm repo add vllm https://vllm-project.github.io/production-stack
helm install vllm vllm/production-stack -f tutorials/assets/values-01-minimal-example.yaml
```

Explanation of the command:

- `vllm` in the first command: The Helm repository.
- `vllm` in the second command: The name of the Helm release.
- `-f tutorials/assets/values-01-minimal-example.yaml`: Specifies the predefined configuration file.

### 2. Validate Installation

#### 2.1: Monitor Deployment Status

Monitor the deployment status using:

```bash
sudo kubectl get pods
```

Expected output:

- Pods for the `vllm` deployment should transition to `Ready` and the `Running` state.

```plaintext
NAME                                               READY   STATUS    RESTARTS   AGE
vllm-deployment-router-859d8fb668-2x2b7        1/1     Running   0          2m38s
vllm-opt125m-deployment-vllm-84dfc9bd7-vb9bs   1/1     Running   0          2m38s
```

_Note_: It may take some time for the containers to download the Docker images and LLM weights.

### 3. Send a Query to the Stack

#### 3.1: Forward the Service Port

Expose the `vllm-router-service` port to the host machine:

```bash
sudo kubectl port-forward svc/vllm-router-service 30080:80
```

#### 3.2: Query the OpenAI-Compatible API to list the available models

Test the stack's OpenAI-compatible API by querying the available models:

```bash
curl -o- http://localhost:30080/models
```

Expected output:

```json
{
  "object": "list",
  "data": [
    {
      "id": "facebook/opt-125m",
      "object": "model",
      "created": 1737428424,
      "owned_by": "vllm",
      "root": null
    }
  ]
}
```

#### 3.3: Query the OpenAI Completion Endpoint

Send a query to the OpenAI `/completion` endpoint to generate a completion for a prompt:

```bash
curl -X POST http://localhost:30080/completions \
  -H "Content-Type: application/json" \
  -d '{
    "model": "facebook/opt-125m",
    "prompt": "Once upon a time,",
    "max_tokens": 10
  }'
```

Expected output:

```json
{
  "id": "completion-id",
  "object": "text_completion",
  "created": 1737428424,
  "model": "facebook/opt-125m",
  "choices": [
    {
      "text": " there was a brave knight who...",
      "index": 0,
      "finish_reason": "length"
    }
  ]
}
```

This demonstrates the model generating a continuation for the provided prompt.

### 4. Uninstall

To remove the deployment, run:

```bash
sudo helm uninstall vllm
```<|MERGE_RESOLUTION|>--- conflicted
+++ resolved
@@ -30,14 +30,9 @@
 
 ### 1. Deploy vLLM Instance
 
-<<<<<<< HEAD
 #### 1.1: Use Predefined Configuration
 
-The vLLM Production Stack repository provides a predefined configuration file, `values-minimal-example.yaml`, located at `tutorials/assets/values-minimal-example.yaml`. This file contains the following content:
-=======
-#### Step 1.1: Use Predefined Configuration
 The vLLM Production Stack repository provides a predefined configuration file, `values-01-minimal-example.yaml`, located at `tutorials/assets/values-01-minimal-example.yaml`. This file contains the following content:
->>>>>>> 045342c2
 
 ```yaml
 servingEngineSpec:
