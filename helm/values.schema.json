--- conflicted
+++ resolved
@@ -88,7 +88,6 @@
               "requestGPUType": {
                 "type": "string"
               },
-<<<<<<< HEAD
               "requestGPUMem": {
                 "type": "string"
               },
@@ -105,9 +104,9 @@
                 "type": "string"
               },
               "limitGPUCores": {
-=======
+                "type": "string"
+              },
               "priorityClassName": {
->>>>>>> f49b7f47
                 "type": "string"
               },
               "pvcStorage": {
