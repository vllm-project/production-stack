--- conflicted
+++ resolved
@@ -1,7 +1,4 @@
-<<<<<<< HEAD
-=======
 {{- if .Values.servingEngineSpec.enableEngine -}}
->>>>>>> 541ea59e
 {{- range $modelSpec := .Values.servingEngineSpec.modelSpec }}
 ---
 apiVersion: v1
@@ -19,12 +16,6 @@
       targetPort: {{ include "chart.container-port-name" $ }}
       protocol: TCP
   selector:
-<<<<<<< HEAD
-    model: {{ $modelSpec.name }}
-  {{- include "chart.engineLabels" $ | nindent 4 }}
-{{- end }}
-=======
     model: "{{ $modelSpec.name }}"
 {{- end }}
-{{- end}}
->>>>>>> 541ea59e
+{{- end}}