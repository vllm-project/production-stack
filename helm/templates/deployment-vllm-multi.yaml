{{- if and .Values.servingEngineSpec.enableEngine (not (hasKey .Values.servingEngineSpec "raySpec")) -}}
{{- range $modelSpec := .Values.servingEngineSpec.modelSpec }}
{{- $kv_role := "kv_both" }}
{{- $kv_rank := 0 }}
{{- $kv_parallel_size := 1 }}
{{- if $modelSpec.lmcacheConfig }}
{{- if $modelSpec.lmcacheConfig.kvRole }}
{{- $kv_role = $modelSpec.lmcacheConfig.kvRole }}
{{- end }}
{{- end }}
{{- with $ -}}
apiVersion: apps/v1
kind: Deployment
metadata:
  name: "{{ .Release.Name }}-{{$modelSpec.name}}-deployment-vllm"
  namespace: {{ .Release.Namespace }}
  {{- if hasKey $modelSpec "annotations" }}
  annotations:
    {{- toYaml $modelSpec.annotations | nindent 4 }}
  {{- end }}
  labels:
    model: {{ $modelSpec.name }}
    helm-release-name: {{ .Release.Name }}
  {{- include "chart.engineLabels" . | nindent 4 }}
spec:
  replicas: {{ $modelSpec.replicaCount }}
  {{- include "chart.engineStrategy" . | nindent 2 }}
  selector:
    matchLabels:
      model: {{ $modelSpec.name }}
      helm-release-name: {{ .Release.Name }}
    {{- include "chart.engineLabels" . | nindent 6 }}
  progressDeadlineSeconds: 1200
  template:
    metadata:
      {{- if hasKey $modelSpec "podAnnotations" }}
      annotations:
        {{- toYaml $modelSpec.podAnnotations | nindent 8 }}
      {{- end }}
      labels:
        model: {{ $modelSpec.name }}
        helm-release-name: {{ .Release.Name }}
      {{- include "chart.engineLabels" . | nindent 8 }}
    spec:
      {{- if hasKey $modelSpec "initContainer" }}
      {{- $container := $modelSpec.initContainer }}
      initContainers:
        - name: {{ $container.name }}
          image: {{ $container.image }}
          {{- if $container.command }}
          command: {{ toYaml $container.command | nindent 12 }}
          {{- end }}
          {{- if $container.args }}
          args: {{ toYaml $container.args | nindent 12 }}
          {{- end }}
          {{- if $container.env }}
          env: {{ toYaml $container.env | nindent 12 }}
          {{- end }}
          {{- if $container.resources }}
          resources: {{ toYaml $container.resources | nindent 12 }}
          {{- end }}
          {{- if and (hasKey $container "mountPvcStorage") ($container.mountPvcStorage) (hasKey $modelSpec "pvcStorage") }}
          volumeMounts:
            - name: {{ .Release.Name }}-storage
              mountPath: /data
          {{- end }}
      {{- end }}
      {{- if .Values.servingEngineSpec.securityContext }}
      securityContext:
        {{- toYaml .Values.servingEngineSpec.securityContext | nindent 8 }}
      {{- end }}
<<<<<<< HEAD
      {{- if hasKey $modelSpec "serviceAccountName" }}
      serviceAccountName: {{ $modelSpec.serviceAccountName }}
      {{- end }}
=======
      hostIPC: true
      hostPID: true
      hostname: "{{ $.Release.Name }}-{{ $modelSpec.name }}-{{ $.Chart.Name }}"
      subdomain: "{{ $.Release.Name }}-{{ $modelSpec.name }}-engine-service"
>>>>>>> b084d596
      containers:
        - name: "vllm"
          image: "{{ required "Required value 'modelSpec.repository' must be defined !" $modelSpec.repository }}:{{ required "Required value 'modelSpec.tag' must be defined !" $modelSpec.tag }}"
          securityContext:
            capabilities:
              add:
                - SYS_PTRACE
          command:
          {{- if or (eq $modelSpec.tag "2025-05-27-v1") (eq $modelSpec.tag "2025-05-17-v1") (and (eq $modelSpec.tag "latest") (eq $modelSpec.repository "lmcache/vllm-openai")) }}
          - "/opt/venv/bin/vllm"
          {{- else }}
          - "vllm"
          {{- end }}
          - "serve"
          - {{ $modelSpec.modelURL | quote }}
          - "--host"
          - "0.0.0.0"
          - "--port"
          - {{ include "chart.container-port" . | quote }}
          {{- if $modelSpec.enableLoRA }}
          - "--enable-lora"
          {{- end }}
          {{- if $modelSpec.enableTool }}
          - "--enable-auto-tool-choice"
          {{- end }}
          {{- if $modelSpec.toolCallParser }}
          - "--tool-call-parser"
          - {{ $modelSpec.toolCallParser | quote }}
          {{- end }}
          {{- with $modelSpec.vllmConfig }}
          {{-   if hasKey . "enableChunkedPrefill" }}
          {{-     if .enableChunkedPrefill }}
          - "--enable-chunked-prefill"
          {{-     else }}
          - "--no-enable-chunked-prefill"
          {{-     end }}
          {{-   end }}
          {{-   if .enablePrefixCaching }}
          - "--enable-prefix-caching"
          {{-   else }}
          - "--no-enable-prefix-caching"
          {{-   end }}
          {{-   if hasKey . "maxModelLen" }}
          - "--max-model-len"
          - {{ .maxModelLen | quote }}
          {{-   end }}
          {{-   if hasKey . "dtype" }}
          - "--dtype"
          - {{ .dtype | quote }}
          {{-   end }}
          {{-   if hasKey . "tensorParallelSize" }}
          - "--tensor-parallel-size"
          - {{ .tensorParallelSize | quote }}
          {{-   end }}
          {{-   if hasKey . "maxNumSeqs" }}
          - "--max-num-seqs"
          - {{ .maxNumSeqs | quote }}
          {{-   end }}
          {{-   if hasKey . "gpuMemoryUtilization" }}
          - "--gpu_memory_utilization"
          - {{ .gpuMemoryUtilization | quote }}
          {{-   end }}
          {{-   if hasKey . "maxLoras" }}
          - "--max_loras"
          - {{ .maxLoras | quote }}
          {{-   end }}
          {{-   if .extraArgs }}
          {{-     range .extraArgs }}
          - {{ . | quote }}
          {{-     end }}
          {{-   end }}
          {{- end }}
          {{- if $modelSpec.lmcacheConfig }}
          {{-   if $modelSpec.lmcacheConfig.enabled }}
          {{-     if hasKey $modelSpec.lmcacheConfig "enablePD" }}
          - "--kv-transfer-config"
          - '{"kv_connector":"LMCacheConnectorV1","kv_role":"{{ $kv_role }}","kv_connector_extra_config":{"discard_partial_chunks": false, "lmcache_rpc_port": {{ $modelSpec.lmcacheConfig.nixlRole | quote }}}}'
          {{-     else if hasKey $modelSpec.vllmConfig "v1" }}
          {{-       if eq (toString $modelSpec.vllmConfig.v1) "1" }}
          - "--kv-transfer-config"
          - '{"kv_connector":"LMCacheConnectorV1","kv_role":"{{ $kv_role }}"}'
          {{-       else }}
          - "--kv-transfer-config"
          - '{"kv_connector":"LMCacheConnector","kv_role":"{{ $kv_role }}"}'
          {{-       end }}
          {{-     else }}
          - "--kv-transfer-config"
          - '{"kv_connector":"LMCacheConnector","kv_role":"{{ $kv_role }}"}'
          {{-     end }}
          {{-   end }}
          {{- end }}
          {{- if $modelSpec.chatTemplate }}
          - "--chat-template"
          - {{ $modelSpec.chatTemplate | quote }}
          {{- end }}
          {{- if .Values.servingEngineSpec.containerSecurityContext }}
          securityContext:
            {{- toYaml .Values.servingEngineSpec.containerSecurityContext | nindent 12 }}
          {{- end }}
          imagePullPolicy: Always
          env:
          - name: HF_HOME
            {{- if hasKey $modelSpec "pvcStorage" }}
            value: /data
            {{- else }}
            value: /tmp
            {{- end }}
          - name: POD_IP
            valueFrom:
              fieldRef:
                fieldPath: status.podIP
          {{- with $modelSpec.vllmConfig}}
          - name: LMCACHE_LOG_LEVEL
            value: "DEBUG"
          {{- if hasKey . "v1" }}
          - name: VLLM_USE_V1
            value: {{ $modelSpec.vllmConfig.v1 | quote }}
          {{- else }}
          - name: VLLM_USE_V1
            value: "0"
          {{- end}}
          {{- end}}
          {{- if $modelSpec.hf_token }}
          - name: HF_TOKEN
            {{- if kindIs "string" $modelSpec.hf_token }}
            valueFrom:
              secretKeyRef:
                name: {{ .Release.Name }}-secrets
                key: hf_token_{{ $modelSpec.name }}
            {{- else }}
            valueFrom:
              secretKeyRef:
                name: {{ $modelSpec.hf_token.secretName }}
                key: {{ $modelSpec.hf_token.secretKey }}
            {{- end }}
          {{- end }}
          {{- $vllmApiKey := $.Values.servingEngineSpec.vllmApiKey }}
          {{- if $vllmApiKey }}
          - name: VLLM_API_KEY
            {{- if kindIs "string" $vllmApiKey }}
            valueFrom:
              secretKeyRef:
                name: {{ .Release.Name }}-secrets
                key: vllmApiKey
            {{- else }}
            valueFrom:
              secretKeyRef:
                name: {{ $vllmApiKey.secretName }}
                key: {{ $vllmApiKey.secretKey }}
            {{- end }}
          {{- end }}
          {{- with $modelSpec.env }}
          {{- toYaml . | nindent 10 }}
          {{- end }}
          {{- if $modelSpec.lmcacheConfig }}
          {{-   if $modelSpec.lmcacheConfig.enabled }}
          - name: LMCACHE_USE_EXPERIMENTAL
            value: "True"
          - name: VLLM_RPC_TIMEOUT
            value: "1000000"
          {{-   end }}
          {{- if hasKey $modelSpec.lmcacheConfig "cudaVisibleDevices" }}
          - name: CUDA_VISIBLE_DEVICES
            value: {{ $modelSpec.lmcacheConfig.cudaVisibleDevices | quote }}
          {{-   end }}
          {{-   if and (hasKey $modelSpec.lmcacheConfig "enablePD") ($modelSpec.lmcacheConfig.enablePD) }}
          - name: LMCACHE_LOCAL_CPU
            value: "False"
          - name: LMCACHE_MAX_LOCAL_CPU_SIZE
            value: "0"
          - name: LMCACHE_REMOTE_SERDE
            value: "NULL"
          - name: UCX_TLS
            value: "cuda_ipc,cuda_copy,tcp"
          {{-   if hasKey $modelSpec.lmcacheConfig "enableNixl" }}
          - name: LMCACHE_ENABLE_NIXL
            value: {{ ternary "True" "False" $modelSpec.lmcacheConfig.enableNixl | quote }}
          {{-   end }}
          {{-   if hasKey $modelSpec.lmcacheConfig "nixlRole" }}
          - name: LMCACHE_NIXL_ROLE
            value: {{ $modelSpec.lmcacheConfig.nixlRole | quote }}
          {{-   end }}
          {{-   if hasKey $modelSpec.lmcacheConfig "nixlPeerHost" }}
          - name: LMCACHE_NIXL_RECEIVER_HOST
            # value:  "0.0.0.0"
            value: {{ $modelSpec.lmcacheConfig.nixlPeerHost | quote }}
          {{-   end }}
          {{-   if hasKey $modelSpec.lmcacheConfig "nixlPeerPort" }}
          - name: LMCACHE_NIXL_RECEIVER_PORT
            value: {{ $modelSpec.lmcacheConfig.nixlPeerPort | quote }}
          {{-   end }}
          {{-   if hasKey $modelSpec.lmcacheConfig "nixlBufferSize" }}
          - name: LMCACHE_NIXL_BUFFER_SIZE
            value: "{{ $modelSpec.lmcacheConfig.nixlBufferSize }}"
          {{-   end }}
          {{-   if hasKey $modelSpec.lmcacheConfig "nixlBufferDevice" }}
          - name: LMCACHE_NIXL_BUFFER_DEVICE
            value: {{ $modelSpec.lmcacheConfig.nixlBufferDevice | quote }}
          {{-   end }}
          {{-   if hasKey $modelSpec.lmcacheConfig "nixlEnableGc" }}
          - name: LMCACHE_NIXL_ENABLE_GC
            value: {{ ternary "True" "False" $modelSpec.lmcacheConfig.nixlEnableGc | quote }}
          {{-   end }}
          {{-   end }}
          {{-   if hasKey $modelSpec.lmcacheConfig "cpuOffloadingBufferSize" }}
          {{-     if gt (int $modelSpec.lmcacheConfig.cpuOffloadingBufferSize) 0 }}
          - name: LMCACHE_LOCAL_CPU
            value: "True"
          - name: LMCACHE_MAX_LOCAL_CPU_SIZE
            value: "{{ $modelSpec.lmcacheConfig.cpuOffloadingBufferSize }}"
          {{-     end}}
          {{-   end }}
          {{-   if hasKey $modelSpec.lmcacheConfig "diskOffloadingBufferSize" }}
          - name: LMCACHE_MAX_LOCAL_DISK_SIZE
            value: "{{ $modelSpec.lmcacheConfig.diskOffloadingBufferSize }}"
          {{-   end }}
          {{-   if .Values.cacheserverSpec }}
          - name: LMCACHE_REMOTE_URL
            value: "{{ include "cacheserver.formatRemoteUrl" (dict "service_name" (print .Release.Name "-cache-server-service") "port" .Values.cacheserverSpec.servicePort) }}"
          - name: LMCACHE_REMOTE_SERDE
            value: "{{ .Values.cacheserverSpec.serde }}"
          {{-   end }}
          {{-   if hasKey $modelSpec.lmcacheConfig "enableController" }}
          - name: LMCACHE_ENABLE_CONTROLLER
            value: {{ ternary "True" "False" $modelSpec.lmcacheConfig.enableController | quote }}
          {{-   end }}
          {{-   if hasKey $modelSpec.lmcacheConfig "instanceId" }}
          - name: LMCACHE_LMCACHE_INSTANCE_ID
            value: {{ $modelSpec.lmcacheConfig.instanceId | quote }}
          {{-   end }}
          {{-   if hasKey $modelSpec.lmcacheConfig "controllerPort" }}
          - name: LMCACHE_CONTROLLER_URL
            value: "{{ .Release.Name }}-router-service:{{ $modelSpec.lmcacheConfig.controllerPort }}"
          {{-   end }}
          {{-   if hasKey $modelSpec.lmcacheConfig "workerPort" }}
          - name: LMCACHE_WORKER_PORT
            value: {{ $modelSpec.lmcacheConfig.workerPort | quote }}
          {{-   end }}
          {{- end }}
          {{- if .Values.servingEngineSpec.configs }}
          envFrom:
            - configMapRef:
                name: "{{ .Release.Name }}-configs"
          {{- end }}
          ports:
            - name: {{ include "chart.container-port-name" . }}
              containerPort: {{ include "chart.container-port" . }}
            - name: zmq-port
              containerPort: 55555
            - name: ucx-port
              containerPort: 9999
          {{- include "chart.probes" . | indent 10 }}
          resources: {{- include "chart.resources" $modelSpec | nindent 12 }}
          {{- if or (hasKey $modelSpec "pvcStorage") (and $modelSpec.vllmConfig (hasKey $modelSpec.vllmConfig "tensorParallelSize")) (hasKey $modelSpec "chatTemplate") (hasKey $modelSpec "extraVolumeMounts") }}
          volumeMounts:
          {{- end }}
          {{- if hasKey $modelSpec "pvcStorage" }}
          - name: {{ .Release.Name }}-storage
            mountPath: /data
          {{- end }}
          {{- with $modelSpec.vllmConfig }}
          {{- if hasKey $modelSpec.vllmConfig "tensorParallelSize"}}
          - name: shm
            mountPath: /dev/shm
          {{- end}}
          {{- end}}
          {{- if $modelSpec.chatTemplate }}
          - name: vllm-templates
            mountPath: /templates
          {{- end }}
          {{- if hasKey $modelSpec "extraVolumeMounts" }}
          {{- toYaml $modelSpec.extraVolumeMounts | nindent 10 }}
          {{- end }}
      {{- if $modelSpec.imagePullSecret }}
      imagePullSecrets:
        - name: {{ $modelSpec.imagePullSecret }}
      {{- end }}
      {{- if or (hasKey $modelSpec "pvcStorage") (and $modelSpec.vllmConfig (hasKey $modelSpec.vllmConfig "tensorParallelSize")) (hasKey $modelSpec "chatTemplate") (hasKey $modelSpec "extraVolumes") }}
      volumes:
      {{- end}}
        {{- if hasKey $modelSpec "pvcStorage" }}
        - name: {{ .Release.Name }}-storage
          persistentVolumeClaim:
            claimName: "{{ .Release.Name }}-{{$modelSpec.name}}-storage-claim"
        {{- end }}
        {{- with $modelSpec.vllmConfig }}
        {{- if hasKey $modelSpec.vllmConfig "tensorParallelSize"}}
        - name: shm
          emptyDir:
            medium: Memory
            sizeLimit: {{ default "20Gi" $modelSpec.shmSize }}
        {{- end}}
        {{- end}}
        {{- if $modelSpec.chatTemplate}}
        {{- if hasKey $modelSpec "chatTemplateConfigMap" }}
        - name: {{ .Release.Name }}-chat-templates
          configMap:
            name: "{{ .Release.Name }}-{{$modelSpec.name}}-chat-templates"
        {{- else }}
        - name: vllm-templates
          persistentVolumeClaim:
            claimName: vllm-templates-pvc
        {{- end }}
        {{- end}}
        {{- if hasKey $modelSpec "extraVolumes" }}
        {{- toYaml $modelSpec.extraVolumes | nindent 8 }}
        {{- end}}
      {{- if .Values.servingEngineSpec.tolerations }}
      {{-   with .Values.servingEngineSpec.tolerations }}
      tolerations:
        {{-   toYaml . | nindent 8 }}
      {{-   end }}
      {{- end }}

      {{- if .Values.servingEngineSpec.runtimeClassName }}
      runtimeClassName: {{ .Values.servingEngineSpec.runtimeClassName }}
      {{- end }}
      {{- if .Values.servingEngineSpec.schedulerName }}
      schedulerName: {{ .Values.servingEngineSpec.schedulerName }}
      {{- end }}
      {{- if $modelSpec.nodeName }}
      nodeName: {{ $modelSpec.nodeName }}
      {{- else if $modelSpec.nodeSelectorTerms}}
      affinity:
        nodeAffinity:
          requiredDuringSchedulingIgnoredDuringExecution:
            nodeSelectorTerms:
            {{- with $modelSpec.nodeSelectorTerms }}
            {{- toYaml . | nindent 12 }}
            {{- end }}
      {{- end }}
{{- if and $modelSpec.chatTemplate (hasKey $modelSpec "chatTemplateConfigMap") }}
---
apiVersion: v1
kind: ConfigMap
metadata:
  name: "{{ .Release.Name }}-{{$modelSpec.name}}-chat-templates"
  namespace: "{{ .Release.Namespace }}"
data:
  {{ $modelSpec.chatTemplate }}: |-
    {{ $modelSpec.chatTemplateConfigMap }}
{{- end }}
{{- end }}
---
{{- end }}
{{- end }}<|MERGE_RESOLUTION|>--- conflicted
+++ resolved
@@ -69,16 +69,13 @@
       securityContext:
         {{- toYaml .Values.servingEngineSpec.securityContext | nindent 8 }}
       {{- end }}
-<<<<<<< HEAD
       {{- if hasKey $modelSpec "serviceAccountName" }}
       serviceAccountName: {{ $modelSpec.serviceAccountName }}
       {{- end }}
-=======
       hostIPC: true
       hostPID: true
       hostname: "{{ $.Release.Name }}-{{ $modelSpec.name }}-{{ $.Chart.Name }}"
       subdomain: "{{ $.Release.Name }}-{{ $modelSpec.name }}-engine-service"
->>>>>>> b084d596
       containers:
         - name: "vllm"
           image: "{{ required "Required value 'modelSpec.repository' must be defined !" $modelSpec.repository }}:{{ required "Required value 'modelSpec.tag' must be defined !" $modelSpec.tag }}"
