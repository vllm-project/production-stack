--- conflicted
+++ resolved
@@ -14,11 +14,7 @@
   # - name: (string) The name of the model, e.g., "example-model"
   # - repository: (string) The repository of the model, e.g., "vllm/vllm-openai"
   # - tag: (string) The tag of the model, e.g., "latest"
-<<<<<<< HEAD
-  #
-=======
   # - imagePullSecret: (Optional, string) Name of secret with credentials to private container repository, e.g. "secret"
->>>>>>> ec1d45db
   # - modelURL: (string) The URL of the model, e.g., "facebook/opt-125m"
   # - chatTemplate: (Optional, string) Chat template (Jinga2) specifying tokenizer configuration, e.g. "{% for message in messages %}\n{% if message['role'] == 'user' %}\n{{ 'Question:\n' + message['content'] + '\n\n' }}{% elif message['role'] == 'system' %}\n{{ 'System:\n' + message['content'] + '\n\n' }}{% elif message['role'] == 'assistant' %}{{ 'Answer:\n'  + message['content'] + '\n\n' }}{% endif %}\n{% if loop.last and add_generation_prompt %}\n{{ 'Answer:\n' }}{% endif %}{% endfor %}"
   #
