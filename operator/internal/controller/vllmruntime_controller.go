/*
Copyright 2024.

Licensed under the Apache License, Version 2.0 (the "License");
you may not use this file except in compliance with the License.
You may obtain a copy of the License at

    http://www.apache.org/licenses/LICENSE-2.0

Unless required by applicable law or agreed to in writing, software
distributed under the License is distributed on an "AS IS" BASIS,
WITHOUT WARRANTIES OR CONDITIONS OF ANY KIND, either express or implied.
See the License for the specific language governing permissions and
limitations under the License.
*/

package controller

import (
	"context"
	"fmt"
	"reflect"

	appsv1 "k8s.io/api/apps/v1"
	corev1 "k8s.io/api/core/v1"
	"k8s.io/apimachinery/pkg/api/errors"
	"k8s.io/apimachinery/pkg/api/resource"
	metav1 "k8s.io/apimachinery/pkg/apis/meta/v1"
	"k8s.io/apimachinery/pkg/runtime"
	"k8s.io/apimachinery/pkg/types"
	"k8s.io/apimachinery/pkg/util/intstr"
	"k8s.io/client-go/util/retry"
	ctrl "sigs.k8s.io/controller-runtime"
	"sigs.k8s.io/controller-runtime/pkg/client"
	"sigs.k8s.io/controller-runtime/pkg/log"

	productionstackv1alpha1 "production-stack/api/v1alpha1"
)

// VLLMRuntimeReconciler reconciles a VLLMRuntime object
type VLLMRuntimeReconciler struct {
	client.Client
	Scheme *runtime.Scheme
}

// +kubebuilder:rbac:groups=production-stack.vllm.ai,resources=vllmruntimes,verbs=get;list;watch;create;update;patch;delete
// +kubebuilder:rbac:groups=production-stack.vllm.ai,resources=vllmruntimes/status,verbs=get;update;patch
// +kubebuilder:rbac:groups=production-stack.vllm.ai,resources=vllmruntimes/finalizers,verbs=update
// +kubebuilder:rbac:groups=apps,resources=deployments,verbs=get;list;watch;create;update;patch;delete
// +kubebuilder:rbac:groups=core,resources=configmaps,verbs=get;list;watch;create;update;patch;delete
// +kubebuilder:rbac:groups=core,resources=secrets,verbs=get;list;watch;create;update;patch;delete
// +kubebuilder:rbac:groups=core,resources=services,verbs=get;list;watch;create;update;patch;delete

// Reconcile is part of the main kubernetes reconciliation loop which aims to
// move the current state of the cluster closer to the desired state.
func (r *VLLMRuntimeReconciler) Reconcile(ctx context.Context, req ctrl.Request) (ctrl.Result, error) {
	log := log.FromContext(ctx)

	// Fetch the VLLMRuntime instance
	vllmRuntime := &productionstackv1alpha1.VLLMRuntime{}
	err := r.Get(ctx, req.NamespacedName, vllmRuntime)
	if err != nil {
		if errors.IsNotFound(err) {
			// Request object not found, could have been deleted after reconcile request.
			// Return and don't requeue
			log.Info("VLLMRuntime resource not found. Ignoring since object must be deleted")
			return ctrl.Result{}, nil
		}
		// Error reading the object - requeue the request.
		log.Error(err, "Failed to get VLLMRuntime")
		return ctrl.Result{}, err
	}

	// Check if the service already exists, if not create a new one
	foundService := &corev1.Service{}
	err = r.Get(ctx, types.NamespacedName{Name: vllmRuntime.Name, Namespace: vllmRuntime.Namespace}, foundService)
	if err != nil && errors.IsNotFound(err) {
		// Define a new service
		svc := r.serviceForVLLMRuntime(vllmRuntime)
		log.Info("Creating a new Service", "Service.Namespace", svc.Namespace, "Service.Name", svc.Name)
		err = r.Create(ctx, svc)
		if err != nil {
			log.Error(err, "Failed to create new Service", "Service.Namespace", svc.Namespace, "Service.Name", svc.Name)
			return ctrl.Result{}, err
		}
		// Service created successfully - return and requeue
		return ctrl.Result{Requeue: true}, nil
	} else if err != nil {
		log.Error(err, "Failed to get Service")
		return ctrl.Result{}, err
	}

	// Update the service if needed
	if r.serviceNeedsUpdate(foundService, vllmRuntime) {
		log.Info("Updating Service", "Service.Namespace", foundService.Namespace, "Service.Name", foundService.Name)
		// Create new service spec
		newSvc := r.serviceForVLLMRuntime(vllmRuntime)

		err = r.Update(ctx, newSvc)
		if err != nil {
			log.Error(err, "Failed to update Service", "Service.Namespace", foundService.Namespace, "Service.Name", foundService.Name)
			return ctrl.Result{}, err
		}
		// Service updated successfully - return and requeue
		return ctrl.Result{Requeue: true}, nil
	}

	// Check if the deployment already exists, if not create a new one
	found := &appsv1.Deployment{}
	err = r.Get(ctx, types.NamespacedName{Name: vllmRuntime.Name, Namespace: vllmRuntime.Namespace}, found)
	if err != nil && errors.IsNotFound(err) {
		// Define a new deployment
		dep := r.deploymentForVLLMRuntime(vllmRuntime)
		log.Info("Creating a new Deployment", "Deployment.Namespace", dep.Namespace, "Deployment.Name", dep.Name)
		err = r.Create(ctx, dep)
		if err != nil {
			log.Error(err, "Failed to create new Deployment", "Deployment.Namespace", dep.Namespace, "Deployment.Name", dep.Name)
			return ctrl.Result{}, err
		}
		// Deployment created successfully - return and requeue
		return ctrl.Result{Requeue: true}, nil
	} else if err != nil {
		log.Error(err, "Failed to get Deployment")
		return ctrl.Result{}, err
	}

	// Update the deployment if needed
	if r.deploymentNeedsUpdate(ctx, found, vllmRuntime) {
		log.Info("Updating Deployment", "Deployment.Namespace", found.Namespace, "Deployment.Name", found.Name)
		// Create new deployment spec
		newDep := r.deploymentForVLLMRuntime(vllmRuntime)

		err = r.Update(ctx, newDep)
		if err != nil {
			log.Error(err, "Failed to update Deployment", "Deployment.Namespace", found.Namespace, "Deployment.Name", found.Name)
			return ctrl.Result{}, err
		}
		// Deployment updated successfully - return and requeue
		return ctrl.Result{Requeue: true}, nil
	}

	// Update the status
	if err := r.updateStatus(ctx, vllmRuntime, found); err != nil {
		log.Error(err, "Failed to update VLLMRuntime status")
		return ctrl.Result{}, err
	}

	return ctrl.Result{}, nil
}

// deploymentForVLLMRuntime returns a VLLMRuntime Deployment object
func (r *VLLMRuntimeReconciler) deploymentForVLLMRuntime(vllmRuntime *productionstackv1alpha1.VLLMRuntime) *appsv1.Deployment {
	labels := map[string]string{
		"app": vllmRuntime.Name,
	}

	// Define probes
	readinessProbe := &corev1.Probe{
		ProbeHandler: corev1.ProbeHandler{
			HTTPGet: &corev1.HTTPGetAction{
				Path:   "/health",
				Port:   intstr.FromInt(int(vllmRuntime.Spec.VLLMConfig.Port)),
				Scheme: corev1.URISchemeHTTP,
			},
		},
		InitialDelaySeconds: 30,
		PeriodSeconds:       20,
		TimeoutSeconds:      5,
		SuccessThreshold:    1,
		FailureThreshold:    10,
	}

	livenessProbe := &corev1.Probe{
		ProbeHandler: corev1.ProbeHandler{
			HTTPGet: &corev1.HTTPGetAction{
				Path:   "/health",
				Port:   intstr.FromInt(int(vllmRuntime.Spec.VLLMConfig.Port)),
				Scheme: corev1.URISchemeHTTP,
			},
		},
		InitialDelaySeconds: 240,
		PeriodSeconds:       10,
		TimeoutSeconds:      3,
		SuccessThreshold:    1,
		FailureThreshold:    3,
	}

	// Build command line arguments
	args := []string{
		vllmRuntime.Spec.Model.ModelURL,
		"--host",
		"0.0.0.0",
		"--port",
		fmt.Sprintf("%d", vllmRuntime.Spec.VLLMConfig.Port),
	}

	if vllmRuntime.Spec.Model.EnableLoRA {
		args = append(args, "--enable-lora")
	}

	if vllmRuntime.Spec.Model.EnableTool {
		args = append(args, "--enable-auto-tool-choice")
	}

	if vllmRuntime.Spec.Model.ToolCallParser != "" {
		args = append(args, "--tool-call-parser", vllmRuntime.Spec.Model.ToolCallParser)
	}

	if vllmRuntime.Spec.VLLMConfig.EnableChunkedPrefill {
		args = append(args, "--enable-chunked-prefill")
	} else {
		args = append(args, "--no-enable-chunked-prefill")
	}

	if vllmRuntime.Spec.VLLMConfig.EnablePrefixCaching {
		args = append(args, "--enable-prefix-caching")
	} else {
		args = append(args, "--no-enable-prefix-caching")
	}

	if vllmRuntime.Spec.Model.MaxModelLen > 0 {
		args = append(args, "--max-model-len", fmt.Sprintf("%d", vllmRuntime.Spec.Model.MaxModelLen))
	}

	if vllmRuntime.Spec.Model.DType != "" {
		args = append(args, "--dtype", vllmRuntime.Spec.Model.DType)
	}

	if vllmRuntime.Spec.VLLMConfig.TensorParallelSize > 0 {
		args = append(args, "--tensor-parallel-size", fmt.Sprintf("%d", vllmRuntime.Spec.VLLMConfig.TensorParallelSize))
	}

	if vllmRuntime.Spec.Model.MaxNumSeqs > 0 {
		args = append(args, "--max-num-seqs", fmt.Sprintf("%d", vllmRuntime.Spec.Model.MaxNumSeqs))
	}

	if vllmRuntime.Spec.VLLMConfig.GpuMemoryUtilization != "" {
		args = append(args, "--gpu_memory_utilization", vllmRuntime.Spec.VLLMConfig.GpuMemoryUtilization)
	}

	if vllmRuntime.Spec.VLLMConfig.MaxLoras > 0 {
		args = append(args, "--max_loras", fmt.Sprintf("%d", vllmRuntime.Spec.VLLMConfig.MaxLoras))
	}

	if vllmRuntime.Spec.VLLMConfig.ExtraArgs != nil {
		args = append(args, vllmRuntime.Spec.VLLMConfig.ExtraArgs...)
	}

	// Build environment variables
	env := []corev1.EnvVar{}
	if vllmRuntime.Spec.VLLMConfig.V1 {
		env = append(env, corev1.EnvVar{
			Name:  "VLLM_USE_V1",
			Value: "1",
		})
	} else {
		env = append(env, corev1.EnvVar{
			Name:  "VLLM_USE_V1",
			Value: "0",
		})
	}

	// LM Cache configuration
	if vllmRuntime.Spec.LMCacheConfig.Enabled {
		env = append(env,
			corev1.EnvVar{
				Name:  "LMCACHE_LOG_LEVEL",
				Value: "DEBUG",
			},
			corev1.EnvVar{
				Name:  "LMCACHE_USE_EXPERIMENTAL",
				Value: "True",
			},
			corev1.EnvVar{
				Name:  "VLLM_RPC_TIMEOUT",
				Value: "1000000",
			},
		)

		// Add KV transfer config based on V1 flag
		var lmcache_config string
		if vllmRuntime.Spec.VLLMConfig.V1 {
			lmcache_config = `{"kv_connector":"LMCacheConnectorV1","kv_role":"kv_both"}`
		} else {
			lmcache_config = `{"kv_connector":"LMCacheConnector","kv_role":"kv_both"}`
		}
		args = append(args, "--kv-transfer-config", lmcache_config)

		if vllmRuntime.Spec.LMCacheConfig.CPUOffloadingBufferSize != "" {
			env = append(env,
				corev1.EnvVar{
					Name:  "LMCACHE_LOCAL_CPU",
					Value: "True",
				},
				corev1.EnvVar{
					Name:  "LMCACHE_MAX_LOCAL_CPU_SIZE",
					Value: vllmRuntime.Spec.LMCacheConfig.CPUOffloadingBufferSize,
				},
			)
		}

		if vllmRuntime.Spec.LMCacheConfig.DiskOffloadingBufferSize != "" {
			env = append(env,
				corev1.EnvVar{
					Name:  "LMCACHE_LOCAL_DISK",
					Value: "True",
				},
				corev1.EnvVar{
					Name:  "LMCACHE_MAX_LOCAL_DISK_SIZE",
					Value: vllmRuntime.Spec.LMCacheConfig.DiskOffloadingBufferSize,
				},
			)
		}

		if vllmRuntime.Spec.LMCacheConfig.RemoteURL != "" {
			env = append(env,
				corev1.EnvVar{
					Name:  "LMCACHE_REMOTE_URL",
					Value: vllmRuntime.Spec.LMCacheConfig.RemoteURL,
				},
				corev1.EnvVar{
					Name:  "LMCACHE_REMOTE_SERDE",
					Value: vllmRuntime.Spec.LMCacheConfig.RemoteSerde,
				},
			)
		}
	}

	// Add user-defined environment variables
	if vllmRuntime.Spec.VLLMConfig.Env != nil {
		for _, e := range vllmRuntime.Spec.VLLMConfig.Env {
			env = append(env, corev1.EnvVar{
				Name:  e.Name,
				Value: e.Value,
			})
		}
	}

	// Build resource requirements
	resources := corev1.ResourceRequirements{
		Requests: corev1.ResourceList{},
		Limits:   corev1.ResourceList{},
	}

	if vllmRuntime.Spec.DeploymentConfig.Resources.CPU != "" {
		resources.Requests[corev1.ResourceCPU] = resource.MustParse(vllmRuntime.Spec.DeploymentConfig.Resources.CPU)
		resources.Limits[corev1.ResourceCPU] = resource.MustParse(vllmRuntime.Spec.DeploymentConfig.Resources.CPU)
	}

	if vllmRuntime.Spec.DeploymentConfig.Resources.Memory != "" {
		resources.Requests[corev1.ResourceMemory] = resource.MustParse(vllmRuntime.Spec.DeploymentConfig.Resources.Memory)
		resources.Limits[corev1.ResourceMemory] = resource.MustParse(vllmRuntime.Spec.DeploymentConfig.Resources.Memory)
	}

	if vllmRuntime.Spec.DeploymentConfig.Resources.GPU != "" {
		// Parse GPU resource as a decimal value
		gpuResource := resource.MustParse(vllmRuntime.Spec.DeploymentConfig.Resources.GPU)
		resources.Requests["nvidia.com/gpu"] = gpuResource
		resources.Limits["nvidia.com/gpu"] = gpuResource
	}

	// Get the image from Image spec or use default
	image := vllmRuntime.Spec.DeploymentConfig.Image.Registry + "/" + vllmRuntime.Spec.DeploymentConfig.Image.Name

	// Get the image pull policy
	imagePullPolicy := corev1.PullIfNotPresent
	if vllmRuntime.Spec.DeploymentConfig.Image.PullPolicy != "" {
		imagePullPolicy = corev1.PullPolicy(vllmRuntime.Spec.DeploymentConfig.Image.PullPolicy)
	}

	// Build image pull secrets
	var imagePullSecrets []corev1.LocalObjectReference
	if vllmRuntime.Spec.DeploymentConfig.Image.PullSecretName != "" {
		imagePullSecrets = append(imagePullSecrets, corev1.LocalObjectReference{
			Name: vllmRuntime.Spec.DeploymentConfig.Image.PullSecretName,
		})
	}

	if vllmRuntime.Spec.Model.HFTokenSecret.Name != "" {
		env = append(env, corev1.EnvVar{
			Name: "HF_TOKEN",
			ValueFrom: &corev1.EnvVarSource{
				SecretKeyRef: &corev1.SecretKeySelector{
					LocalObjectReference: vllmRuntime.Spec.Model.HFTokenSecret,
					Key:                  vllmRuntime.Spec.Model.HFTokenName,
				},
			},
		})
	}

	dep := &appsv1.Deployment{
		ObjectMeta: metav1.ObjectMeta{
			Name:      vllmRuntime.Name,
			Namespace: vllmRuntime.Namespace,
		},
		Spec: appsv1.DeploymentSpec{
			Replicas: &vllmRuntime.Spec.DeploymentConfig.Replicas,
			Strategy: appsv1.DeploymentStrategy{
				Type: appsv1.DeploymentStrategyType(vllmRuntime.Spec.DeploymentConfig.DeployStrategy),
			},
			Selector: &metav1.LabelSelector{
				MatchLabels: labels,
			},
			Template: corev1.PodTemplateSpec{
				ObjectMeta: metav1.ObjectMeta{
					Labels: labels,
				},
				Spec: corev1.PodSpec{
					ImagePullSecrets: imagePullSecrets,
					Containers: []corev1.Container{
						{
							Name:            "vllm",
							Image:           image,
							ImagePullPolicy: imagePullPolicy,
							Command:         []string{"/opt/venv/bin/vllm", "serve"},
							Args:            args,
							Env:             env,
							Ports: []corev1.ContainerPort{
								{
									Name:          "http",
									ContainerPort: vllmRuntime.Spec.VLLMConfig.Port,
								},
							},
<<<<<<< HEAD
							Resources:      resources,
							ReadinessProbe: readinessProbe,
							LivenessProbe:  livenessProbe,
=======
							Resources: resources,
							ReadinessProbe: &corev1.Probe{
								ProbeHandler: corev1.ProbeHandler{
									HTTPGet: &corev1.HTTPGetAction{
										Path:   "/health",
										Port:   intstr.FromInt32(vllmRuntime.Spec.Port),
										Scheme: corev1.URISchemeHTTP,
									},
								},
								InitialDelaySeconds: 30,
								PeriodSeconds:       20,
								TimeoutSeconds:      5,
								SuccessThreshold:    1,
								FailureThreshold:    10,
							},
							LivenessProbe: &corev1.Probe{
								ProbeHandler: corev1.ProbeHandler{
									HTTPGet: &corev1.HTTPGetAction{
										Path:   "/health",
										Port:   intstr.FromInt32(vllmRuntime.Spec.Port),
										Scheme: corev1.URISchemeHTTP,
									},
								},
								InitialDelaySeconds: 240,
								PeriodSeconds:       10,
								TimeoutSeconds:      3,
								SuccessThreshold:    1,
								FailureThreshold:    3,
							},
>>>>>>> b084d596
						},
					},
				},
			},
		},
	}

	// Set the owner reference
	ctrl.SetControllerReference(vllmRuntime, dep, r.Scheme)
	return dep
}

// deploymentNeedsUpdate checks if the deployment needs to be updated
func (r *VLLMRuntimeReconciler) deploymentNeedsUpdate(ctx context.Context, dep *appsv1.Deployment, vr *productionstackv1alpha1.VLLMRuntime) bool {

	log := log.FromContext(ctx)
	// Generate the expected deployment
	expectedDep := r.deploymentForVLLMRuntime(vr)

	// Compare model URL
	expectedModelURL := vr.Spec.Model.ModelURL
	actualModelURL := ""
	// For vllm serve, the model URL is the first argument after the command
	if len(dep.Spec.Template.Spec.Containers[0].Args) > 0 {
		actualModelURL = dep.Spec.Template.Spec.Containers[0].Args[0]
	}
	if expectedModelURL != actualModelURL {
		log.Info("Model URL mismatch", "expected", expectedModelURL, "actual", actualModelURL)
		return true
	}

	// Compare port
	expectedPort := vr.Spec.VLLMConfig.Port
	actualPort := dep.Spec.Template.Spec.Containers[0].Ports[0].ContainerPort
	if expectedPort != actualPort {
		log.Info("Port mismatch", "expected", expectedPort, "actual", actualPort)
		return true
	}

	// Compare image
	if expectedDep.Spec.Template.Spec.Containers[0].Image != dep.Spec.Template.Spec.Containers[0].Image {
		log.Info("Image mismatch", "expected", expectedDep.Spec.Template.Spec.Containers[0].Image, "actual", dep.Spec.Template.Spec.Containers[0].Image)
		return true
	}

	// Compare resources
	expectedResources := expectedDep.Spec.Template.Spec.Containers[0].Resources
	actualResources := dep.Spec.Template.Spec.Containers[0].Resources
	if !reflect.DeepEqual(expectedResources, actualResources) {
		log.Info("Resources mismatch", "expected", expectedResources, "actual", actualResources)
		return true
	}

	// Compare LM Cache configuration
	expectedLMCacheConfig := vr.Spec.LMCacheConfig
	actualLMCacheConfig := dep.Spec.Template.Spec.Containers[0].Env

	// Extract actual values from environment variables
	actualEnabled := false
	actualCPUOffloadingBufferSize := ""
	actualDiskOffloadingBufferSize := ""
	actualRemoteURL := ""
	actualRemoteSerde := ""

	for _, env := range actualLMCacheConfig {
		switch env.Name {
		case "LMCACHE_USE_EXPERIMENTAL":
			actualEnabled = env.Value == "True"
		case "LMCACHE_MAX_LOCAL_CPU_SIZE":
			actualCPUOffloadingBufferSize = env.Value
		case "LMCACHE_MAX_LOCAL_DISK_SIZE":
			actualDiskOffloadingBufferSize = env.Value
		case "LMCACHE_REMOTE_URL":
			actualRemoteURL = env.Value
		case "LMCACHE_REMOTE_SERDE":
			actualRemoteSerde = env.Value
		}
	}

	// Compare specific fields
	if expectedLMCacheConfig.Enabled != actualEnabled ||
		expectedLMCacheConfig.CPUOffloadingBufferSize != actualCPUOffloadingBufferSize ||
		expectedLMCacheConfig.DiskOffloadingBufferSize != actualDiskOffloadingBufferSize ||
		expectedLMCacheConfig.RemoteURL != actualRemoteURL ||
		expectedLMCacheConfig.RemoteSerde != actualRemoteSerde {
		log.Info("LM Cache configuration mismatch", "expected", expectedLMCacheConfig, "actual", actualLMCacheConfig)
		return true
	}

	return false
}

// updateStatus updates the status of the VLLMRuntime
func (r *VLLMRuntimeReconciler) updateStatus(ctx context.Context, vr *productionstackv1alpha1.VLLMRuntime, dep *appsv1.Deployment) error {
	return retry.RetryOnConflict(retry.DefaultRetry, func() error {
		// Get the latest version of the VLLMRuntime
		latestVR := &productionstackv1alpha1.VLLMRuntime{}
		if err := r.Get(ctx, types.NamespacedName{Name: vr.Name, Namespace: vr.Namespace}, latestVR); err != nil {
			return err
		}

		// Update the status fields
		latestVR.Status.LastUpdated = metav1.Now()

		// Update model status based on deployment status
		if dep.Status.AvailableReplicas > 0 {
			latestVR.Status.ModelStatus = "Ready"
		} else if dep.Status.UpdatedReplicas > 0 {
			// If we have updated replicas but they're not yet available, mark as updating
			latestVR.Status.ModelStatus = "Updating"
		} else {
			latestVR.Status.ModelStatus = "NotReady"
		}

		return r.Status().Update(ctx, latestVR)
	})
}

// serviceForVLLMRuntime returns a VLLMRuntime Service object
func (r *VLLMRuntimeReconciler) serviceForVLLMRuntime(vllmRuntime *productionstackv1alpha1.VLLMRuntime) *corev1.Service {
	labels := map[string]string{
		"app": vllmRuntime.Name,
	}

	svc := &corev1.Service{
		ObjectMeta: metav1.ObjectMeta{
			Name:      vllmRuntime.Name,
			Namespace: vllmRuntime.Namespace,
		},
		Spec: corev1.ServiceSpec{
			Type:     corev1.ServiceTypeClusterIP,
			Selector: labels,
			Ports: []corev1.ServicePort{
				{
					Name:       "http",
					Port:       80,
<<<<<<< HEAD
					TargetPort: intstr.FromInt(int(vllmRuntime.Spec.VLLMConfig.Port)),
=======
					TargetPort: intstr.FromInt32(vllmRuntime.Spec.Port),
>>>>>>> b084d596
					Protocol:   corev1.ProtocolTCP,
				},
			},
		},
	}

	// Set the owner reference
	ctrl.SetControllerReference(vllmRuntime, svc, r.Scheme)
	return svc
}

// serviceNeedsUpdate checks if the service needs to be updated
func (r *VLLMRuntimeReconciler) serviceNeedsUpdate(svc *corev1.Service, vr *productionstackv1alpha1.VLLMRuntime) bool {
	// Compare target port
	expectedTargetPort := int(vr.Spec.VLLMConfig.Port)
	actualTargetPort := svc.Spec.Ports[0].TargetPort.IntValue()
	if expectedTargetPort != actualTargetPort {
		return true
	}

	return false
}

// SetupWithManager sets up the controller with the Manager.
func (r *VLLMRuntimeReconciler) SetupWithManager(mgr ctrl.Manager) error {
	return ctrl.NewControllerManagedBy(mgr).
		For(&productionstackv1alpha1.VLLMRuntime{}).
		Owns(&appsv1.Deployment{}).
		Owns(&corev1.Service{}).
		Complete(r)
}<|MERGE_RESOLUTION|>--- conflicted
+++ resolved
@@ -421,41 +421,9 @@
 									ContainerPort: vllmRuntime.Spec.VLLMConfig.Port,
 								},
 							},
-<<<<<<< HEAD
 							Resources:      resources,
 							ReadinessProbe: readinessProbe,
 							LivenessProbe:  livenessProbe,
-=======
-							Resources: resources,
-							ReadinessProbe: &corev1.Probe{
-								ProbeHandler: corev1.ProbeHandler{
-									HTTPGet: &corev1.HTTPGetAction{
-										Path:   "/health",
-										Port:   intstr.FromInt32(vllmRuntime.Spec.Port),
-										Scheme: corev1.URISchemeHTTP,
-									},
-								},
-								InitialDelaySeconds: 30,
-								PeriodSeconds:       20,
-								TimeoutSeconds:      5,
-								SuccessThreshold:    1,
-								FailureThreshold:    10,
-							},
-							LivenessProbe: &corev1.Probe{
-								ProbeHandler: corev1.ProbeHandler{
-									HTTPGet: &corev1.HTTPGetAction{
-										Path:   "/health",
-										Port:   intstr.FromInt32(vllmRuntime.Spec.Port),
-										Scheme: corev1.URISchemeHTTP,
-									},
-								},
-								InitialDelaySeconds: 240,
-								PeriodSeconds:       10,
-								TimeoutSeconds:      3,
-								SuccessThreshold:    1,
-								FailureThreshold:    3,
-							},
->>>>>>> b084d596
 						},
 					},
 				},
@@ -592,11 +560,7 @@
 				{
 					Name:       "http",
 					Port:       80,
-<<<<<<< HEAD
-					TargetPort: intstr.FromInt(int(vllmRuntime.Spec.VLLMConfig.Port)),
-=======
-					TargetPort: intstr.FromInt32(vllmRuntime.Spec.Port),
->>>>>>> b084d596
+					TargetPort: intstr.FromInt32(vllmRuntime.Spec.VLLMConfig.Port),
 					Protocol:   corev1.ProtocolTCP,
 				},
 			},
