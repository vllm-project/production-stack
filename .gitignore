# Byte-compiled / optimized / DLL files
__pycache__/
*.py[cod]
*$py.class

# Distribution / packaging
.Python
build/
develop-eggs/
dist/
downloads/
eggs/
.eggs/
lib/
lib64/
parts/
sdist/
var/
wheels/
share/python-wheels/
*.egg-info/
.installed.cfg
*.egg
MANIFEST

# PyInstaller
#  Usually these files are written by a python script from a template
#  before PyInstaller builds the exe, so as to inject date/other infos into it.
*.manifest
*.spec

# Installer logs
pip-log.txt
pip-delete-this-directory.txt

# Unit test / coverage reports
htmlcov/
.tox/
.nox/
.coverage
.coverage.*
.cache
nosetests.xml
coverage.xml
*.cover
*.py,cover
.hypothesis/
.pytest_cache/
cover/

# Jupyter Notebook
.ipynb_checkpoints

# Vim temporary files
.*.sw*

# misc
outdated/
perf-test.py
*.prof
*.so
.ycm_extra_conf.py

# example
/examples/example_local.yaml
/examples/openai_chat_completion_client_local.py

# example output
/examples/offline_inference/offline_inference_outputs.jsonl
/examples/save_decode_cache/offline_inference_outputs.jsonl
/examples/offline_inference/buggy_example.py
/examples/test_example

# disk cache
/remote_disk
/local_disk
/tests/local_disk
/tests/remote_disk
*.pt

# random scripts
/misc_scripts

# nvtx profile report
*.nsys-rep
*.sqlite

# docs/build
/docs/build/
/docs/build.sh
/docs/output/

/try

values-*.yaml
helm/examples

# version files
src/vllm_router/_version.py

<<<<<<< HEAD
# pyenv / uv
#   For a library or package, you might want to ignore these files since the code is
#   intended to run in multiple environments; otherwise, check them in:
.python-version
=======
/tutorials/assets/private.yaml
>>>>>>> fcd75b43
<|MERGE_RESOLUTION|>--- conflicted
+++ resolved
@@ -98,11 +98,9 @@
 # version files
 src/vllm_router/_version.py
 
-<<<<<<< HEAD
 # pyenv / uv
 #   For a library or package, you might want to ignore these files since the code is
 #   intended to run in multiple environments; otherwise, check them in:
 .python-version
-=======
-/tutorials/assets/private.yaml
->>>>>>> fcd75b43
+
+/tutorials/assets/private.yaml