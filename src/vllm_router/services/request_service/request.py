--- conflicted
+++ resolved
@@ -283,7 +283,7 @@
 
 
 async def send_request_to_prefiller(
-    client: httpx.AsyncClient, endpoint: str, req_data: dict
+    client: httpx.AsyncClient, endpoint: str, req_data: dict, request_id: str
 ):
     """
     Send a request to a prefiller service.
@@ -293,19 +293,23 @@
     if "max_completion_tokens" in req_data:
         req_data["max_completion_tokens"] = 1
 
-    headers = {"Authorization": f"Bearer {os.environ.get('OPENAI_API_KEY')}"}
+    headers = {"Authorization": f"Bearer {os.environ.get('OPENAI_API_KEY')}",
+               "X-Request-Id": request_id}
+    
     response = await client.post(endpoint, json=req_data, headers=headers)
     response.raise_for_status()
     return response
 
 
 async def send_request_to_decode(
-    client: httpx.AsyncClient, endpoint: str, req_data: dict
+    client: httpx.AsyncClient, endpoint: str, req_data: dict, request_id: str
 ):
     """
     Asynchronously stream the response from a service using a persistent client.
     """
-    headers = {"Authorization": f"Bearer {os.environ.get('OPENAI_API_KEY')}"}
+    headers = {"Authorization": f"Bearer {os.environ.get('OPENAI_API_KEY')}",
+               "X-Request-Id": request_id}
+    
     async with client.stream(
         "POST", endpoint, json=req_data, headers=headers
     ) as response:
@@ -324,76 +328,25 @@
     request_id = request.headers.get("X-Request-Id") or str(uuid.uuid4())
     request_body = await request.body()
     request_json = await request.json()  # TODO (ApostaC): merge two awaits into one
-<<<<<<< HEAD
-
-    if hasattr(request.app.state, "callbacks") and (
-        response_overwrite := request.app.state.callbacks.pre_request(
-            request, request_body, request_json
-        )
-    ):
-        response_overwrite.headers["X-Request-Id"] = request_id
-        return response_overwrite
-
-    requested_model = request_json.get("model", None)
-    if requested_model is None:
-        return JSONResponse(
-            status_code=400,
-            content={"error": "Invalid request: missing 'model' in request body."},
-            headers={"X-Request-Id": request_id},
-        )
-
-    # TODO (ApostaC): merge two awaits into one
-    endpoints = get_service_discovery().get_endpoint_info()
-    engine_stats = request.app.state.engine_stats_scraper.get_engine_stats()
-    request_stats = request.app.state.request_stats_monitor.get_request_stats(
-        time.time()
-    )
-
-    endpoints = list(filter(lambda x: requested_model in x.model_names, endpoints))
-    if not endpoints:
-        return JSONResponse(
-            status_code=400, content={"error": f"Model {requested_model} not found."}
-        )
-=======
->>>>>>> b084d596
+
     orig_max_tokens = request_json.get("max_tokens", 0)
     request_json["max_tokens"] = 1
     st = time.time()
     prefiller_response = await send_request_to_prefiller(
-        request.app.state.prefill_client, endpoint, request_json
+        request.app.state.prefill_client, endpoint, request_json, request_id
     )
     et = time.time()
     logger.info(f"Prefiller time (TTFT): {et - st:.4f}")
     request_json["max_tokens"] = orig_max_tokens
-<<<<<<< HEAD
-    server_url = request.app.state.router.route_request(
-        endpoints, engine_stats, request_stats, request, request_json
-    )
-    print(f"Server URL: {server_url}")
-    decoder_response = process_request(
-        request,
-        request_body,
-        server_url,
-        request_id,
-        endpoint,
-        background_tasks,
-    )
-    headers, status_code = await anext(decoder_response)
-    headers_dict = {key: value for key, value in headers.items()}
-    headers_dict["X-Request-Id"] = request_id
-    return StreamingResponse(
-        decoder_response,
-        status_code=status_code,
-        headers=headers_dict,
-        media_type="text/event-stream",
-    )
-=======
 
     async def generate_stream():
         async for chunk in send_request_to_decode(
-            request.app.state.decode_client, endpoint, request_json
+            request.app.state.decode_client, endpoint, request_json, request_id
         ):
             yield chunk
 
-    return StreamingResponse(generate_stream(), media_type="application/json")
->>>>>>> b084d596
+    return StreamingResponse(
+        generate_stream(), 
+        media_type="application/json",
+        headers={"X-Request-Id": request_id}
+    )