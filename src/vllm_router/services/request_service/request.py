# Copyright 2024-2025 The vLLM Production Stack Authors.
#
# Licensed under the Apache License, Version 2.0 (the "License");
# you may not use this file except in compliance with the License.
# You may obtain a copy of the License at
#
#     http://www.apache.org/licenses/LICENSE-2.0
#
# Unless required by applicable law or agreed to in writing, software
# distributed under the License is distributed on an "AS IS" BASIS,
# WITHOUT WARRANTIES OR CONDITIONS OF ANY KIND, either express or implied.
# See the License for the specific language governing permissions and
# limitations under the License.

# --- Request Processing & Routing ---
import asyncio
import json
import os
import time
import uuid

import aiohttp
from fastapi import BackgroundTasks, HTTPException, Request
from fastapi.responses import JSONResponse, StreamingResponse
from requests import JSONDecodeError

from vllm_router.log import init_logger
from vllm_router.routers.routing_logic import (
    DisaggregatedPrefillRouter,
    KvawareRouter,
    PrefixAwareRouter,
)
from vllm_router.service_discovery import get_service_discovery
from vllm_router.services.request_service.rewriter import (
    get_request_rewriter,
    is_request_rewriter_initialized,
)
from vllm_router.utils import replace_model_in_request_body, update_content_length

try:
    # Semantic cache integration
    from vllm_router.experimental.semantic_cache_integration import (
        store_in_semantic_cache,
    )

    semantic_cache_available = True
except ImportError:
    semantic_cache_available = False


logger = init_logger(__name__)


# TODO: (Brian) check if request is json beforehand
async def process_request(
    request: Request,
    body,
    backend_url,
    request_id,
    endpoint,
    background_tasks: BackgroundTasks,
    debug_request=None,
):
    """
    Process a request by sending it to the chosen backend.

    Args:
        request(Request): Request object.
        body: The content of the request to send to the backend.
        backend_url: The URL of the backend to send the request to.
        request_id: A unique identifier for the request.
        endpoint: The endpoint to send the request to on the backend.
        debug_request: The original request object from the client, used for
            optional debug logging.

    Yields:
        The response headers and status code, followed by the response content.

    Raises:
        HTTPError: If the backend returns a 4xx or 5xx status code.
    """
    first_token = False
    total_len = 0
    start_time = time.time()
    request.app.state.request_stats_monitor.on_new_request(
        backend_url, request_id, start_time
    )
    # Check if this is a streaming request
    try:
        request_json = json.loads(body)
        is_streaming = request_json.get("stream", False)
    except JSONDecodeError:
        # If we can't parse the body as JSON, assume it's not streaming
        raise HTTPException(status=400, detail="Request body is not JSON parsable.")

    # For non-streaming requests, collect the full response to cache it properly
    full_response = bytearray()

    async with request.app.state.aiohttp_client_wrapper().request(
        method=request.method,
        url=backend_url + endpoint,
        headers=dict(request.headers),
        data=body,
        timeout=aiohttp.ClientTimeout(total=None),
    ) as backend_response:
        # Yield headers and status code first.
        yield backend_response.headers, backend_response.status
        # Stream response content.
        async for chunk in backend_response.content.iter_any():
            total_len += len(chunk)
            if not first_token:
                first_token = True
                request.app.state.request_stats_monitor.on_request_response(
                    backend_url, request_id, time.time()
                )
            # For non-streaming requests, collect the full response
            if full_response is not None:
                full_response.extend(chunk)
            yield chunk

    request.app.state.request_stats_monitor.on_request_complete(
        backend_url, request_id, time.time()
    )

    # if debug_request:
    #    logger.debug(f"Finished the request with request id: {debug_request.headers.get('x-request-id', None)} at {time.time()}")
    # Store in semantic cache if applicable
    # Use the full response for non-streaming requests, or the last chunk for streaming
    if request.app.state.semantic_cache_available:
        cache_chunk = bytes(full_response) if not is_streaming else chunk
        await store_in_semantic_cache(
            endpoint=endpoint, method=request.method, body=body, chunk=cache_chunk
        )
    if background_tasks and getattr(request.app.state, "callbacks", None):
        background_tasks.add_task(
            request.app.state.callbacks.post_request, request, full_response
        )


def perform_service_discovery(
    request, request_json, request_endpoint, requested_model, error_urls
):
    # TODO (ApostaC): merge two awaits into one
    service_discovery = get_service_discovery()
    endpoints = service_discovery.get_endpoint_info()

    aliases = getattr(service_discovery, "aliases", None)
    if aliases and requested_model in aliases.keys():
        requested_model = aliases[requested_model]
        request_body = replace_model_in_request_body(request_json, requested_model)
        update_content_length(request, request_body)

    if not request_endpoint:
        endpoints = list(
            filter(
                lambda x: requested_model in x.model_names
                and not x.sleep
                and x.url not in error_urls,
                endpoints,
            )
        )
        engine_stats = request.app.state.engine_stats_scraper.get_engine_stats()
        request_stats = request.app.state.request_stats_monitor.get_request_stats(
            time.time()
        )
    else:
        endpoints = list(
            filter(
                lambda x: requested_model in x.model_names
                and x.Id == request_endpoint
                and not x.sleep
                and x.url not in error_urls,
                endpoints,
            )
        )
        engine_stats, request_stats = None, None

    if not endpoints:
        return JSONResponse(
            status_code=400,
            content={
                "error": f"Model {requested_model} not found or vLLM engine is sleeping."
            },
        )
    return endpoints, engine_stats, request_stats


async def route_general_request(
    request: Request,
    endpoint: str,
    background_tasks: BackgroundTasks,
    attempted_reroutes: int = 0,
):
    """
    Route the incoming request to the backend server and stream the response back to the client.

    This function extracts the requested model from the request body and retrieves the
    corresponding endpoints. It uses routing logic to determine the best server URL to handle
    the request, then streams the request to that server. If the requested model is not available,
    it returns an error response.

    Args:
        request (Request): The incoming HTTP request.
        endpoint (str): The endpoint to which the request should be routed.

    Returns:
        StreamingResponse: A response object that streams data from the backend server to the client.
    """
    if isinstance(request.app.state.router, DisaggregatedPrefillRouter):
        response = await route_disaggregated_prefill_request(
            request, endpoint, background_tasks
        )
        return response
    in_router_time = time.time()
    # Same as vllm, Get request_id from X-Request-Id header if available
    request_id = request.headers.get("X-Request-Id") or str(uuid.uuid4())
    request_body = await request.body()
    request_json = json.loads(request_body)

    if request.query_params:
        request_endpoint = request.query_params.get("id")
    else:
        request_endpoint = None

    if getattr(request.app.state, "callbacks", None) and (
        response_overwrite := request.app.state.callbacks.pre_request(
            request, request_body, request_json
        )
    ):
        response_overwrite.headers["X-Request-Id"] = request_id
        return response_overwrite

    requested_model = request_json.get("model", None)
    if requested_model is None:
        return JSONResponse(
            status_code=400,
            content={"error": "Invalid request: missing 'model' in request body."},
            headers={"X-Request-Id": request_id},
        )

    # Apply request rewriting if enabled
    if is_request_rewriter_initialized():
        rewriter = get_request_rewriter()
        rewritten_body = rewriter.rewrite_request(
            request_body, requested_model, endpoint
        )
        logger.info(f"Request for model {requested_model} was rewritten")
        request_body = rewritten_body
        # Update request_json if the body was rewritten
        try:
            request_json = json.loads(request_body)
        except JSONDecodeError:
            logger.warning("Failed to parse rewritten request body as JSON")
            raise HTTPException(
                status_code=400, detail="Request body is not JSON parsable."
            )

<<<<<<< HEAD
    # Perform service discovery to request path a number of times equal to reroutes + 1
    error_urls = set()
    for _ in range(attempted_reroutes + 1):
        endpoints, engine_stats, request_stats = await asyncio.to_thread(
            perform_service_discovery,
            request,
            request_json,
            request_endpoint,
            requested_model,
            error_urls,
        )
=======
    service_discovery = get_service_discovery()
    endpoints = service_discovery.get_endpoint_info()
>>>>>>> 8a0cb98b

        logger.debug(f"Routing request {request_id} for model: {requested_model}")
        if request_endpoint:
            server_url = endpoints[0].url
            logger.debug(
                f"Routing request {request_id} to engine with Id: {endpoints[0].Id}"
            )

        elif isinstance(request.app.state.router, KvawareRouter) or isinstance(
            request.app.state.router, PrefixAwareRouter
        ):
            server_url = await request.app.state.router.route_request(
                endpoints, engine_stats, request_stats, request, request_json
            )
        else:
            server_url = request.app.state.router.route_request(
                endpoints, engine_stats, request_stats, request
            )

        curr_time = time.time()
        # Extract actual session ID from request headers for logging
        session_key = (
            getattr(request.app.state.router, "session_key", None)
            if hasattr(request.app.state.router, "session_key")
            else None
        )
        session_id = (
            request.headers.get(session_key, None) if session_key is not None else None
        )
        session_id_display = session_id if session_id is not None else "None"

        # Debug logging to help troubleshoot session ID extraction
        logger.debug(
            f"Debug session extraction - Router type: {type(request.app.state.router).__name__}"
        )
        logger.debug(f"Debug session extraction - Session key config: {session_key}")
        logger.debug(
            f"Debug session extraction - Request headers: {dict(request.headers)}"
        )
        logger.debug(f"Debug session extraction - Extracted session ID: {session_id}")

        logger.info(
            f"Routing request {request_id} with session id {session_id_display} to {server_url} at {curr_time}, process time = {curr_time - in_router_time:.4f}"
        )
        error = None
        try:
            stream_generator = process_request(
                request,
                request_body,
                server_url,
                request_id,
                endpoint,
                background_tasks,
            )
            headers, status = await anext(stream_generator)
            headers_dict = {key: value for key, value in headers.items()}
            headers_dict["X-Request-Id"] = request_id
            # Break out of the loop when the request's stream is fully generated
            break
        except Exception as e:
            error_urls.add(server_url)
            error = e

    if error:
        raise error
    return StreamingResponse(
        stream_generator,
        status_code=status,
        headers=headers_dict,
        media_type="text/event-stream",
    )


async def send_request_to_prefiller(
    client: aiohttp.ClientSession, endpoint: str, req_data: dict, request_id: str
):
    """
    Send a request to a prefiller service.
    """
    req_data = req_data.copy()
    req_data["max_tokens"] = 1
    if "max_completion_tokens" in req_data:
        req_data["max_completion_tokens"] = 1

    headers = {
        "Authorization": f"Bearer {os.environ.get('OPENAI_API_KEY')}",
        "X-Request-Id": request_id,
    }

    async with client.post(endpoint, json=req_data, headers=headers) as response:
        response.raise_for_status()
        return await response.json()


async def send_request_to_decode(
    client: aiohttp.ClientSession, endpoint: str, req_data: dict, request_id: str
):
    """
    Asynchronously stream the response from a service using a persistent client.
    """
    headers = {
        "Authorization": f"Bearer {os.environ.get('OPENAI_API_KEY')}",
        "X-Request-Id": request_id,
    }

    async with client.post(endpoint, json=req_data, headers=headers) as response:
        response.raise_for_status()
        async for chunk in response.content.iter_any():
            yield chunk


async def route_disaggregated_prefill_request(
    request: Request,
    endpoint: str,
    background_tasks: BackgroundTasks,
):
    in_router_time = time.time()
    # Same as vllm, Get request_id from X-Request-Id header if available
    request_id = request.headers.get("X-Request-Id") or str(uuid.uuid4())
    request_json = await request.json()

    orig_max_tokens = request_json.get("max_tokens", 0)
    request_json["max_tokens"] = 1
    st = time.time()
    try:
        await send_request_to_prefiller(
            request.app.state.prefill_client, endpoint, request_json, request_id
        )
        et = time.time()
        logger.info(f"{request_id} prefill time (TTFT): {et - st:.4f}")
        logger.info(
            f"Routing request {request_id} with session id None to {request.app.state.prefill_client._base_url} at {et}, process time = {et - in_router_time:.4f}"
        )
        request_json["max_tokens"] = orig_max_tokens
    except aiohttp.ClientResponseError as e:
        logger.error(f"HTTP error in prefiller: {e}", exc_info=True)
        return JSONResponse(
            status_code=e.status,
            content={
                "error": {
                    "message": f"Prefiller error: {e.message}",
                    "type": "prefiller_error",
                    "code": e.status,
                }
            },
            headers={"X-Request-Id": request_id},
        )
    except Exception as e:
        logger.error(f"Unexpected error in prefiller: {e}", exc_info=True)
        return JSONResponse(
            status_code=500,
            content={
                "error": {
                    "message": f"Prefiller error: {str(e)}",
                    "type": "prefiller_error",
                    "code": 500,
                }
            },
            headers={"X-Request-Id": request_id},
        )

    async def generate_stream():
        try:
            async for chunk in send_request_to_decode(
                request.app.state.decode_client, endpoint, request_json, request_id
            ):
                yield chunk
        except aiohttp.ClientResponseError as e:
            logger.error(f"HTTP error in decoder: {e}", exc_info=True)
            try:
                error_text = e.message
            except Exception:
                error_text = f"HTTP {e.status}"
            # Yield error as JSON response
            error_response = {
                "error": {
                    "message": f"Decoder error: {error_text}",
                    "type": "decoder_error",
                    "code": e.status,
                }
            }
            yield json.dumps(error_response).encode("utf-8")
        except Exception as e:
            logger.error(f"Unexpected error in decoder: {e}", exc_info=True)
            # Yield error as JSON response
            error_response = {
                "error": {
                    "message": f"Decoder error: {str(e)}",
                    "type": "decoder_error",
                    "code": 500,
                }
            }
            yield json.dumps(error_response).encode("utf-8")

    curr_time = time.time()
    logger.info(
        f"Routing request {request_id} with session id None to {request.app.state.decode_client._base_url} at {curr_time}, process time = {curr_time - et:.4f}"
    )

    return StreamingResponse(
        generate_stream(),
        media_type="application/json",
        headers={"X-Request-Id": request_id},
    )


async def route_sleep_wakeup_request(
    request: Request,
    endpoint: str,
    background_tasks: BackgroundTasks,
):
    in_router_time = time.time()
    # Same as vllm, Get request_id from X-Request-Id header if available
    request_id = request.headers.get("X-Request-Id") or str(uuid.uuid4())

    if request.query_params:
        request_endpoint = request.query_params.get("id")
    else:
        request_endpoint = None

    if request_endpoint is None:
        return JSONResponse(
            status_code=400,
            content={"error": "Invalid request: missing target Engine Id."},
            headers={"X-Request-Id": request_id},
        )

    service_discovery = get_service_discovery()
    endpoints = service_discovery.get_endpoint_info()

    endpoints = list(filter(lambda x: x.Id == request_endpoint, endpoints))
    if not endpoints:
        return JSONResponse(
            status_code=400,
            content={"error": f"Engine with Id {request_endpoint} not found."},
        )
    logger.debug(f"Routing request {request_id} to engine with Id: {endpoints[0].Id}")

    server_url = endpoints[0].url
    curr_time = time.time()
    logger.info(
        f"Routing request {request_id} to {server_url} at {curr_time}, process time = {curr_time - in_router_time:.4f}"
    )

    headers = {
        "X-Request-Id": request_id,
    }

    if VLLM_API_KEY := os.getenv("VLLM_API_KEY"):
        logger.info("Using vllm server authentication")
        headers["Authorization"] = f"Bearer {VLLM_API_KEY}"

    url = server_url + endpoint

    async with aiohttp.ClientSession() as client:
        if endpoint == "/is_sleeping":
            async with client.get(url, headers=headers) as response:
                response.raise_for_status()
                return await response.json()
        else:
            request_body = await request.body()
            response_status = None
            if request_body:
                req_data = json.loads(request_body)
                async with client.post(url, json=req_data, headers=headers) as response:
                    response.raise_for_status()
                    response_status = response.status
            else:
                async with client.post(url, headers=headers) as response:
                    response.raise_for_status()
                    response_status = response.status

            pod_name = endpoints[0].pod_name
            if endpoint == "/sleep":
                service_discovery.add_sleep_label(pod_name)
            elif endpoint == "/wake_up":
                service_discovery.remove_sleep_label(pod_name)

            return JSONResponse(
                status_code=response_status,
                content={"status": "success"},
                headers={"X-Request-Id": request_id},
            )<|MERGE_RESOLUTION|>--- conflicted
+++ resolved
@@ -255,7 +255,6 @@
                 status_code=400, detail="Request body is not JSON parsable."
             )
 
-<<<<<<< HEAD
     # Perform service discovery to request path a number of times equal to reroutes + 1
     error_urls = set()
     for _ in range(attempted_reroutes + 1):
@@ -267,10 +266,6 @@
             requested_model,
             error_urls,
         )
-=======
-    service_discovery = get_service_discovery()
-    endpoints = service_discovery.get_endpoint_info()
->>>>>>> 8a0cb98b
 
         logger.debug(f"Routing request {request_id} for model: {requested_model}")
         if request_endpoint:
