# Router

The source code for the request router.

## Key features

- Support routing to endpoints that run different models
- Exporting observability metrics for each serving engine instance, including QPS, time-to-first-token (TTFT), number of pending/running/finished requests, and uptime
- Support automatic service discovery and fault tolerance by Kubernetes API
- Multiple different routing algorithms
  - Round-robin routing
  - Session-ID based routing
  - (WIP) prefix-aware routing

## Running the router

The router can be configured using command-line arguments. Below are the available options:

### Basic Options

- `--host`: The host to run the server on. Default is `0.0.0.0`.
- `--port`: The port to run the server on. Default is `8001`.

### Service Discovery Options

- `--service-discovery`: The service discovery type. Options are `static` or `k8s`. This option is required.
- `--static-backends`: The URLs of static serving engines, separated by commas (e.g., `http://localhost:8000,http://localhost:8001`).
- `--static-models`: The models running in the static serving engines, separated by commas (e.g., `model1,model2`).
- `--k8s-port`: The port of vLLM processes when using K8s service discovery. Default is `8000`.
- `--k8s-namespace`: The namespace of vLLM pods when using K8s service discovery. Default is `default`.
- `--k8s-label-selector`: The label selector to filter vLLM pods when using K8s service discovery.

### Routing Logic Options

- `--routing-logic`: The routing logic to use. Options are `roundrobin` or `session`. This option is required.
- `--session-key`: The key (in the header) to identify a session.

### Monitoring Options

- `--engine-stats-interval`: The interval in seconds to scrape engine statistics. Default is `30`.
- `--request-stats-window`: The sliding window seconds to compute request statistics. Default is `60`.

### Logging Options

- `--log-stats`: Log statistics every 30 seconds.

## Build docker image

```bash
docker build -t <image_name>:<tag> -f docker/Dockerfile .
```

## Example commands to run the router

<<<<<<< HEAD
**Example 1:** running the router locally at port 8000 in front of multiple serving engines:

```bash
python3 router.py --port 800 \
=======
You can install the router using the following command:

```bash
pip install -e .
```

**Example 1:** running the router locally at port 8000 in front of multiple serving engines:
```bash
vllm-router --port 8000 \
>>>>>>> 240e9c89
    --service-discovery static \
    --static-backends "http://localhost:9001,http://localhost:9002,http://localhost:9003" \
    --static-models "facebook/opt-125m,meta-llama/Llama-3.1-8B-Instruct,facebook/opt-125m" \
    --engine-stats-interval 10 \
    --log-stats \
    --routing-logic roundrobin
```<|MERGE_RESOLUTION|>--- conflicted
+++ resolved
@@ -52,12 +52,6 @@
 
 ## Example commands to run the router
 
-<<<<<<< HEAD
-**Example 1:** running the router locally at port 8000 in front of multiple serving engines:
-
-```bash
-python3 router.py --port 800 \
-=======
 You can install the router using the following command:
 
 ```bash
@@ -65,9 +59,9 @@
 ```
 
 **Example 1:** running the router locally at port 8000 in front of multiple serving engines:
+
 ```bash
 vllm-router --port 8000 \
->>>>>>> 240e9c89
     --service-discovery static \
     --static-backends "http://localhost:9001,http://localhost:9002,http://localhost:9003" \
     --static-models "facebook/opt-125m,meta-llama/Llama-3.1-8B-Instruct,facebook/opt-125m" \
