import abc
import enum
import io
import json
import re
import resource
<<<<<<< HEAD
import wave
=======
from typing import Optional
>>>>>>> 2468dc48

import requests
from fastapi.requests import Request
from starlette.datastructures import MutableHeaders

from vllm_router.log import init_logger

logger = init_logger(__name__)

# prepare a WAV byte to prevent repeatedly generating it
# Generate a 0.1 second silent audio file
_SILENT_WAV_BYTES = None
with io.BytesIO() as wav_buffer:
    with wave.open(wav_buffer, "wb") as wf:
        wf.setnchannels(1)  # mono audio channel, standard configuration
        wf.setsampwidth(2)  # 16 bit audio, common bit depth for wav file
        wf.setframerate(16000)  # 16 kHz sample rate
        wf.writeframes(b"\x00\x00" * 1600)  # 0.1 second of silence

    # retrieves the generated wav bytes, return
    _SILENT_WAV_BYTES = wav_buffer.getvalue()
    logger.debug(
        "======A default silent WAV file has been stored in memory within py application process===="
    )


class SingletonMeta(type):
    _instances = {}

    def __call__(cls, *args, **kwargs):
        """
        Note: if the class is called with _create=False, it will return None
        if the instance does not exist.
        """
        if cls not in cls._instances:
            if kwargs.get("_create") is False:
                return None
            instance = super().__call__(*args, **kwargs)
            cls._instances[cls] = instance
        return cls._instances[cls]


class SingletonABCMeta(abc.ABCMeta):
    _instances = {}

    def __call__(cls, *args, **kwargs):
        """
        Note: if the class is called with _create=False, it will return None
        if the instance does not exist.
        """
        if cls not in cls._instances:
            if kwargs.get("create") is False:
                return None
            instance = super().__call__(*args, **kwargs)
            cls._instances[cls] = instance
        return cls._instances[cls]


class ModelType(enum.Enum):
    chat = "/v1/chat/completions"
    completion = "/v1/completions"
    embeddings = "/v1/embeddings"
    rerank = "/v1/rerank"
    score = "/v1/score"
    transcription = "/v1/audio/transcriptions"

    @staticmethod
    def get_test_payload(model_type: str):
        match ModelType[model_type]:
            case ModelType.chat:
                return {
                    "messages": [
                        {
                            "role": "user",
                            "content": "Hello",
                        }
                    ],
                    "temperature": 0.0,
                    "max_tokens": 3,
                    "max_completion_tokens": 3,
                }
            case ModelType.completion:
                return {"prompt": "Hello"}
            case ModelType.embeddings:
                return {"input": "Hello"}
            case ModelType.rerank:
                return {"query": "Hello", "documents": ["Test"]}
            case ModelType.score:
                return {"encoding_format": "float", "text_1": "Test", "test_2": "Test2"}
            case ModelType.transcription:
                # Generate a 0.1 second silent audio file
                if _SILENT_WAV_BYTES is not None:
                    logger.debug("=====Silent WAV Bytes is being used=====")
                    return {
                        "file": ("empty.wav", _SILENT_WAV_BYTES, "audio/wav"),
                    }

    @staticmethod
    def get_all_fields():
        return [model_type.name for model_type in ModelType]


def validate_url(url: str) -> bool:
    """
    Validates the format of the given URL.

    Args:
        url (str): The URL to validate.

    Returns:
        bool: True if the URL is valid, False otherwise.
    """
    regex = re.compile(
        r"^(http|https)://"  # Protocol
        r"(([a-zA-Z0-9_-]+\.)+[a-zA-Z]{2,}|"  # Domain name
        r"localhost|"  # Or localhost
        r"\d{1,3}(\.\d{1,3}){3})"  # Or IPv4 address
        r"(:\d+)?"  # Optional port
        r"(/.*)?$"  # Optional path
    )
    return bool(regex.match(url))


# Adapted from: https://github.com/sgl-project/sglang/blob/v0.4.1/python/sglang/srt/utils.py#L630 # noqa: E501
def set_ulimit(target_soft_limit=65535):
    resource_type = resource.RLIMIT_NOFILE
    current_soft, current_hard = resource.getrlimit(resource_type)

    if current_soft < target_soft_limit:
        try:
            resource.setrlimit(resource_type, (target_soft_limit, current_hard))
        except ValueError as e:
            logger.warning(
                "Found ulimit of %s and failed to automatically increase"
                "with error %s. This can cause fd limit errors like"
                "`OSError: [Errno 24] Too many open files`. Consider "
                "increasing with ulimit -n",
                current_soft,
                e,
            )


def parse_static_urls(static_backends: str):
    urls = static_backends.split(",")
    backend_urls = []
    for url in urls:
        if validate_url(url):
            backend_urls.append(url)
        else:
            logger.warning(f"Skipping invalid URL: {url}")
    return backend_urls


def parse_comma_separated_args(comma_separated_string: Optional[str]):
    if comma_separated_string is None:
        return None
    return comma_separated_string.split(",")


def parse_static_aliases(static_aliases: str):
    aliases = {}
    for alias_and_model in static_aliases.split(","):
        alias, model = alias_and_model.split(":")
        aliases[alias] = model
    logger.info(f"Loaded aliases {aliases}")
    return aliases


def replace_model_in_request_body(request_json: dict, model: str):
    request_json["model"] = model
    request_body = json.dumps(request_json)
    return request_body


def update_content_length(request: Request, request_body: str):
    headers = MutableHeaders(request.headers)
    headers["Content-Length"] = str(len(request_body))
    request._headers = headers


def is_model_healthy(url: str, model: str, model_type: str) -> bool:
    model_details = ModelType[model_type]

    try:
        if model_type == "transcription":

            # for transcription, the backend expects multipart/form-data with a file
            # we will use pre-generated silent wav bytes
            files = {"file": ("empty.wav", _SILENT_WAV_BYTES, "audio/wav")}
            data = {"model": model}
            response = requests.post(
                f"{url}{model_details.value}",
                files=files,  # multipart/form-data
                data=data,
                timeout=10
            )
        else:
            # for other model types (chat, completion, etc.)
            response = requests.post(
                f"{url}{model_details.value}",
                headers={"Content-Type": "application/json"},
                json={"model": model} | model_details.get_test_payload(model_type),
                timeout=10
            )

        response.raise_for_status()

        if model_type == "transcription":
            return True
        else:
            response.json()  # verify it's valid json for other model types
            return True  # validation passed

    except requests.exceptions.RequestException as e:
        logger.debug(f"{model_type} Model {model} at {url} is not healthy: {e}")
        return False<|MERGE_RESOLUTION|>--- conflicted
+++ resolved
@@ -4,11 +4,8 @@
 import json
 import re
 import resource
-<<<<<<< HEAD
 import wave
-=======
 from typing import Optional
->>>>>>> 2468dc48
 
 import requests
 from fastapi.requests import Request
