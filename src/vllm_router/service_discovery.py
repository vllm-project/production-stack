--- conflicted
+++ resolved
@@ -437,23 +437,15 @@
             if VLLM_API_KEY := os.getenv("VLLM_API_KEY"):
                 logger.info("Using vllm server authentication")
                 headers = {"Authorization": f"Bearer {VLLM_API_KEY}"}
-<<<<<<< HEAD
-
             # Use aiohttp for async HTTP requests
             async with aiohttp.ClientSession() as session:
-                async with session.get(url, headers=headers) as response:
+                async with session.get(
+                    url, headers=headers, timeout=self.health_check_timeout_seconds
+                ) as response:
                     response.raise_for_status()
                     data = await response.json()
                     sleep = data["is_sleeping"]
                     return sleep
-=======
-            response = requests.get(
-                url, headers=headers, timeout=self.health_check_timeout_seconds
-            )
-            response.raise_for_status()
-            sleep = response.json()["is_sleeping"]
-            return sleep
->>>>>>> 6b0a04ab
         except Exception as e:
             logger.warning(
                 f"Failed to get the sleep status for engine at {url} - sleep status is set to `False`: {e}"
@@ -532,14 +524,14 @@
             if VLLM_API_KEY := os.getenv("VLLM_API_KEY"):
                 logger.info("Using vllm server authentication")
                 headers = {"Authorization": f"Bearer {VLLM_API_KEY}"}
-<<<<<<< HEAD
             # Use aiohttp for async HTTP requests
             async with aiohttp.ClientSession() as session:
-                async with session.get(url, headers=headers) as response:
+                async with session.get(
+                    url, headers=headers, timeout=self.health_check_timeout_seconds
+                ) as response:
                     response.raise_for_status()
                     data = await response.json()
                     models = data["data"]
-
                     # Collect all model names, including both base models and adapters
                     model_names = []
                     for model in models:
@@ -548,22 +540,6 @@
 
                     logger.info(f"Found models on pod {pod_ip}: {model_names}")
                     return model_names
-=======
-            response = requests.get(
-                url, headers=headers, timeout=self.health_check_timeout_seconds
-            )
-            response.raise_for_status()
-            models = response.json()["data"]
-
-            # Collect all model names, including both base models and adapters
-            model_names = []
-            for model in models:
-                model_id = model["id"]
-                model_names.append(model_id)
-
-            logger.info(f"Found models on pod {pod_ip}: {model_names}")
-            return model_names
->>>>>>> 6b0a04ab
         except Exception as e:
             logger.error(f"Failed to get model names from {url}: {e}")
             return []
@@ -584,23 +560,11 @@
             if VLLM_API_KEY := os.getenv("VLLM_API_KEY"):
                 logger.info("Using vllm server authentication")
                 headers = {"Authorization": f"Bearer {VLLM_API_KEY}"}
-<<<<<<< HEAD
-=======
-            response = requests.get(
-                url, headers=headers, timeout=self.health_check_timeout_seconds
-            )
-            response.raise_for_status()
-            models = response.json()["data"]
-            # Create a dictionary of model information
-            model_info = {}
-            for model in models:
-                model_id = model["id"]
-                model_info[model_id] = ModelInfo.from_dict(model)
->>>>>>> 6b0a04ab
-
             # Use aiohttp for async HTTP requests
             async with aiohttp.ClientSession() as session:
-                async with session.get(url, headers=headers) as response:
+                async with session.get(
+                    url, headers=headers, timeout=self.health_check_timeout_seconds
+                ) as response:
                     response.raise_for_status()
                     data = await response.json()
                     models = data["data"]
@@ -650,22 +614,8 @@
                 ):
                     # Update resource version
                     self.resource_version = event["object"].metadata.resource_version
-
-<<<<<<< HEAD
                     # Enqueue event by key (pod_name) to avoid duplicates
                     self._enqueue_event(event)
-=======
-                    if event_type == "DELETED":
-                        if pod_name in self.available_engines:
-                            self._delete_engine(pod_name)
-                        continue
-
-                    # Check if pod is terminating
-                    is_pod_terminating = self._is_pod_terminating(pod)
-                    is_container_ready = self._check_pod_ready(
-                        pod.status.container_statuses
-                    )
->>>>>>> 6b0a04ab
 
             except Exception as e:
                 logger.error(f"K8s watcher error: {e}")
