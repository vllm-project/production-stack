# Dockerfile has specific requirement to put this ARG at the beginning:
# https://docs.docker.com/engine/reference/builder/#understand-how-arg-and-from-interact
ARG BUILDER_IMAGE=golang:1.24
ARG BASE_IMAGE=gcr.io/distroless/static:nonroot

## Multistage build
FROM ${BUILDER_IMAGE} AS builder
ENV CGO_ENABLED=0
ENV GOOS=linux
ENV GOARCH=amd64
ARG COMMIT_SHA=unknown
ARG BUILD_REF

# Install git for applying patch
RUN apt-get update && apt-get install -y git

# Dependencies
WORKDIR /src

COPY * /src
# Clone repo and apply patch
RUN git clone https://github.com/kubernetes-sigs/gateway-api-inference-extension.git && \
    cd gateway-api-inference-extension && \
    git checkout e8834c311ed599e2a99f85328cf2e0ae143402c3 && \
    cd .. && \
    cp /src/scheduler.patch gateway-api-inference-extension/pkg/epp/scheduling/ && \
    cd gateway-api-inference-extension/pkg/epp/scheduling/ && \
    git apply scheduler.patch && \
    cd ../../../.. && \
    cp /src/roundrobin_picker.go  gateway-api-inference-extension/pkg/epp/scheduling/plugins/picker/roundrobin_picker.go && \
<<<<<<< HEAD
    cp /src/prefix_aware_picker.go  gateway-api-inference-extension/pkg/epp/scheduling/plugins/picker/prefix_aware_picker.go && \
=======
    cp /src/kv_aware_picker.go  gateway-api-inference-extension/pkg/epp/scheduling/plugins/picker/kv_aware_picker.go && \
>>>>>>> 7324b96e
    mkdir -p /src/pkg/ && \
    cp -r gateway-api-inference-extension/pkg/epp/ /src/pkg/epp && \
    cp gateway-api-inference-extension/go.mod /src && \
    cp gateway-api-inference-extension/go.sum /src && \
    cp -r gateway-api-inference-extension/cmd/epp /src/cmd && \
    cp -r gateway-api-inference-extension/internal /src/internal && \
    cp -r gateway-api-inference-extension/api /src/api

# Sources
RUN go mod download
WORKDIR /src/cmd
RUN go build -ldflags="-X sigs.k8s.io/gateway-api-inference-extension/pkg/epp/metrics.CommitSHA=${COMMIT_SHA} -X sigs.k8s.io/gateway-api-inference-extension/pkg/epp/metrics.BuildRef=${BUILD_REF}" -o /epp

## Multistage deploy
FROM ${BASE_IMAGE}

WORKDIR /
COPY --from=builder /epp /epp

ENTRYPOINT ["/epp"]<|MERGE_RESOLUTION|>--- conflicted
+++ resolved
@@ -28,11 +28,7 @@
     git apply scheduler.patch && \
     cd ../../../.. && \
     cp /src/roundrobin_picker.go  gateway-api-inference-extension/pkg/epp/scheduling/plugins/picker/roundrobin_picker.go && \
-<<<<<<< HEAD
-    cp /src/prefix_aware_picker.go  gateway-api-inference-extension/pkg/epp/scheduling/plugins/picker/prefix_aware_picker.go && \
-=======
     cp /src/kv_aware_picker.go  gateway-api-inference-extension/pkg/epp/scheduling/plugins/picker/kv_aware_picker.go && \
->>>>>>> 7324b96e
     mkdir -p /src/pkg/ && \
     cp -r gateway-api-inference-extension/pkg/epp/ /src/pkg/epp && \
     cp gateway-api-inference-extension/go.mod /src && \
