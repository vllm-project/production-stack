--- conflicted
+++ resolved
@@ -110,39 +110,8 @@
 echo "Waiting for cluster $CLUSTER_NAME to be deleted..."
 aws eks wait cluster-deleted --name "$CLUSTER_NAME" --region "$REGION"
 
-<<<<<<< HEAD
 # TODO
 # Clean up VPC
 # Delete CloudFormation Stackecho "Deleting CloudFormation stacks..."
 
-=======
-# Clean up VPC
-# echo "Cleaning up VPC..."
-# VPC_ID=$(aws ec2 describe-vpcs \
-#   --filters "Name=tag:Name,Values=eksctl-${CLUSTER_NAME}-cluster/VPC" \
-#   --query "Vpcs[0].VpcId" \
-#   --output text \
-#   --region "$REGION")
-# if [ -n "$VPC_ID" ]; then
-#   echo "Deleting VPC: $VPC_ID"
-#   aws ec2 delete-vpc --vpc-id "$VPC_ID" --region "$REGION"
-# else
-#   echo "VPC not found, skipping..."
-# fi
-
-# Delete CloudFormation Stackecho "Deleting CloudFormation stacks..."
-# STACKS=( "eksctl-${CLUSTER_NAME}-cluster" "eksctl-${CLUSTER_NAME}-cluster-nodegroup-gpu-nodegroup" )
-# for STACK_NAME in "${STACKS[@]}"; do
-#   STACK_STATUS=$(aws cloudformation describe-stacks --stack-name "$STACK_NAME" --region "$REGION" --query "Stacks[0].StackStatus" --output text 2>/dev/null)
-#   if [ -n "$STACK_STATUS" ]; then
-#     echo "Deleting CloudFormation stack: $STACK_NAME"
-#     aws cloudformation delete-stack --stack-name "$STACK_NAME" --region "$REGION"
-#     echo "Waiting for CloudFormation stack $STACK_NAME to be deleted..."
-#     aws cloudformation wait stack-delete-complete --stack-name "$STACK_NAME" --region "$REGION"
-#   else
-#     echo "CloudFormation stack $STACK_NAME not found, skipping..."
-#   fi
-# done
->>>>>>> 5247c695
-
 echo "EKS cluster $CLUSTER_NAME cleanup completed successfully!"